--- conflicted
+++ resolved
@@ -148,7 +148,6 @@
 # ````julia
 # using BenchmarkTools 
 # @btime solve($prob, $CVODE_BDF(linear_solver=:GMRES); saveat=$2);
-<<<<<<< HEAD
 # =# #hide
 # Base.Text("   48.275 ms (1087 allocations: 1.58 MiB)") #hide
 # ```
@@ -158,19 +157,4 @@
 # @btime solve($fvm_prob, $CVODE_BDF(linear_solver=:GMRES); saveat=$2);
 # =# #hide
 # Base.Text("   170.078 ms (83267 allocations: 90.84 MiB)") #hide
-# ```
-=======
-# ````
-#
-# ````
-#   48.360 ms (1087 allocations: 1.58 MiB)
-# ````
-#
-# ````julia
-# @btime solve($fvm_prob, $CVODE_BDF(linear_solver=:GMRES); saveat=$2);
-# ````
-#
-# ````
-#   163.686 ms (83267 allocations: 90.84 MiB)
-# ````
->>>>>>> 62db0864
+# ```