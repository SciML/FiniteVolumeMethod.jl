using DisplayAs #hide
tc = DisplayAs.withcontext(:displaysize => (15, 80), :limit => true); #hide
# # Diffusion Equations 
# ```@contents 
# Pages = ["diffusion_equations.md"]
# ```
# We start by writing a specialised solver for solving diffusion equations. What we produce 
# in this section can also be accessed in `FiniteVolumeMethod.DiffusionEquation`.

# ## Mathematical Details 
# Let us start by considering the mathematical details. The equation we consider is 
# ```math
# \begin{equation}
# \begin{aligned}
# \pdv{u}{t} &= \div\left[D(\vb x)\grad u\right] & \vb x \in \Omega.
# \end{aligned}
# \end{equation}
# ```
# From the [mathematical details section](../math.md) (where we also define the notation that follows),
# we know that discretising this problem leads to an equation of the form
# ```math
# \dv{u_i}{t} + \frac{1}{V_i}\sum_{\sigma\in\mathcal E_i}\left[\vb q\left(\vb x_\sigma, t, \alpha_{k(\sigma)}x_\sigma+\beta_{k(\sigma)}y_\sigma+\gamma_{k(\sigma)}\right)\vdot\vu n\right]L_\sigma = S_i,
# ```
# For the diffusion equation,
# the flux function is $\vb q = -D\grad u$, meaning for an interior node we have
# ```math
# \vb q(\vb x_\sigma, t, \alpha_{k(\sigma)}x_\sigma+\beta_{k(\sigma)}y_\sigma+\gamma_{k(\sigma)}) = -D(\vb x_\sigma)(\alpha_{k(\sigma)}, \beta_{k(\sigma)})^{\mkern-1.5mu\mathsf{T}}.
# ```
# Thus, also using $S_i=0$,
# ```math 
# \dv{u_i}{t} = \frac{1}{V_i}\sum_{\sigma\in\mathcal E_i} D(\vb x_\sigma)\left[\alpha_{k(\sigma)}n_\sigma^x + \beta_{k(\sigma)}n_\sigma^y\right]L_\sigma, 
# ```
# where $\vu n = (n_\sigma^x, n_\sigma^y)^{\mkern-1.5mu\mathsf{T}}$. It is still 
# not immediately obvious how we can turn this into a linear problem. To see the linearity, 
# note that 
# ```math 
# \begin{equation}
# \begin{aligned}
# \alpha_{k(\sigma)} = s_{k(\sigma), 11}u_{k(\sigma)1} + s_{k(\sigma), 12}u_{k(\sigma)2} + s_{k(\sigma), 13}u_{k(\sigma)3}, \\
# \beta_{k(\sigma)} = s_{k(\sigma), 21}u_{k(\sigma)1} + s_{k(\sigma), 22}u_{k(\sigma)2} + s_{k(\sigma),23}u_{k(\sigma)3}, \\
# \end{aligned}
# \end{equation}
# ```
# thus, now writing $k=k(\sigma)$ for simplicity,
# ```math 
# \begin{equation*} 
# \begin{aligned}
# \dv{u_i}{t} &= \frac{1}{V_i}\sum_{\sigma\in \mathcal E_i} D(\vb x_\sigma)\left[\left(s_{k, 11}u_{k1} + s_{k, 12}u_{k2} + s_{k,13}u_{k3}\right)n_\sigma^x + \left(s_{k, 21}u_{k1} + s_{k, 22}u_{k2} + s_{k, 23}u_{k3}\right)n_\sigma^y\right]L_\sigma \\
# &= \frac{1}{V_i}\sum_{\sigma\in\mathcal E_i} D(\vb x_\sigma)\left[\left(s_{k, 11}n_\sigma^x + s_{k, 21}n_\sigma^y\right)u_{k1} + \left(s_{k, 12}n_\sigma^x + s_{k, 22}n_\sigma^y\right)u_{k2} + \left(s_{k, 13}n_\sigma^x + s_{k, 23}n_\sigma^y\right)u_{k3}\right]L_\sigma \\
# &= \vb a_i^{\mkern-1.5mu\mathsf{T}}\vb u,
# \end{aligned}
# \end{equation*}
# ```
# Now, the result 
# ```math
# \begin{equation}\label{eq:disc1}
# \dv{u_i}{t} = \vb a_i^{\mkern-1.5mu\mathsf{T}}\vb u + b_i,
# \end{equation}
# ```
# where $b_i=0$, is for the case that $i$ is an interior node. We need to think about how 
# boundary conditions get incorporated. For this problem, we will not allow 
# the boundary conditions to depend on $u$ or $t$.[^1]

# [^1]: It would be fine to allow the boundary conditions to depend on $t$ - we would still have linearity. The issue would just be that we need to reconstruct the matrix at every time step. So, for simplicity, let's not allow it so that the template we build is efficient for the most common case (where there is no $t$ dependence).

# Let's think about what we each type of boundary condition would to our problem.
#   1. For a Dirichlet boundary condition, we have $u_i = a(\vb x_i)$ for some $\vb x_i$.
#       To implement this, we let the $i$th row of $\vb A$ be zero and $b_i=0$. Then,
#       as long as we start the Dirichlet nodes at $u_i=a(\vb x_i)$, they will stay at 
#       that value as $u_i' = 0$ there.[^2]
#   2. Suppose we have a Neumann boundary condition, say $\grad u \vdot \vu n = a(\vb x)$,
#       we need to write the sum over $\sigma \in \mathcal E_i$ so that the differences 
#       between the boundary edges and the interior edges are made explicit. Over these 
#       boundary edges, we get sums that go into $\vb b$ rather than into $\vb A$.
#   3. For conditions of the form $\mathrm du_i/\mathrm dt = a(\vb x_i)$, we should just 
#       set $\vb a_i = \vb 0$ and $b_i = a(\vb x_i)$. Note that here $\vb A$ is singular.

# [^2]: If the boundary condition was non-autonomous, we could use a mass matrix instead, or build the condition into $\vb A$ and $\vb b$ directly by using the exact values of $u$ where applicable.

# ## Implementation
# We now know enough to implement our solver. Let us walk through this slowly, 
# defining our function and then iterating it slowly to incorporate different 
# features. The function signature will be similar to how we define an `FVMProblem`, namely 
# ```julia
# function diffusion_equation(mesh::FVMGeometry, 
#     BCs::BoundaryConditions,
#     ICs::InternalConditions=InternalConditions();
#     diffusion_function, 
#     diffusion_parameters=nothing, 
#     initial_condition, 
#     initial_time=0.0,
#     final_time)
#     # return the ODEProblem
# end
# ```
# For the boundary and internal conditions, we'll assume that the functions take the same form, i.e. 
# `(x, y, t, u, p) -> Number`, but the `t` and `u` arguments will both be 
# passed as `nothing`. The diffusion function should be of the form `(x, y, p) -> Number`, 
# or simply a `Number`.
# 
# We need to first write a function that will construct $(\vb A, \vb b)$. 
# The idea for this is to loop over each triangle and then pick up the contributions, 
# and then over all the boundary edges, just as we describe in the [mathematical details section](../math.md). The main difference 
# being that, rather than adding terms to $\mathrm du_i/\mathrm dt$, we are picking out 
# terms for $b_i$ and also to put into $\vb A$.

# Let us start by writing out the contribution from all the triangles.
using FiniteVolumeMethod
const FVM = FiniteVolumeMethod
function triangle_contributions!(A, mesh, conditions, diffusion_function, diffusion_parameters)
    for T in each_solid_triangle(mesh.triangulation)
        ijk = indices(T)
        i, j, k = ijk
        props = FVM.get_triangle_props(mesh, i, j, k)
        s₁₁, s₁₂, s₁₃, s₂₁, s₂₂, s₂₃, s₃₁, s₃₂, s₃₃ = props.shape_function_coefficients
        for (edge_index, (e1, e2)) in enumerate(((i, j), (j, k), (k, i)))
            x, y, nx, ny, ℓ = FVM.get_cv_components(props, edge_index)
            D = diffusion_function(x, y, diffusion_parameters)
            Dℓ = D * ℓ
            a123 = (Dℓ * (s₁₁ * nx + s₂₁ * ny),
                Dℓ * (s₁₂ * nx + s₂₂ * ny),
                Dℓ * (s₁₃ * nx + s₂₃ * ny))
            e1_hascond = FVM.has_condition(conditions, e1)
            e2_hascond = FVM.has_condition(conditions, e2)
            for vert in 1:3
                e1_hascond || (A[e1, ijk[vert]] += a123[vert] / FVM.get_volume(mesh, e1))
                e2_hascond || (A[e2, ijk[vert]] -= a123[vert] / FVM.get_volume(mesh, e2))
            end
        end
    end
end

# Now we need the function that gets the contributions from the boundary edges.
function boundary_edge_contributions!(A, b, mesh, conditions,
    diffusion_function, diffusion_parameters)
    for e in keys(get_boundary_edge_map(mesh.triangulation))
        i, j = DelaunayTriangulation.edge_indices(e)
        nx, ny, mᵢx, mᵢy, mⱼx, mⱼy, ℓ, T, props = FVM.get_boundary_cv_components(mesh, i, j)
        ijk = indices(T)
        s₁₁, s₁₂, s₁₃, s₂₁, s₂₂, s₂₃, s₃₁, s₃₂, s₃₃ = props.shape_function_coefficients
        Dᵢ = diffusion_function(mᵢx, mᵢy, diffusion_parameters)
        Dⱼ = diffusion_function(mⱼx, mⱼy, diffusion_parameters)
        i_hascond = FVM.has_condition(conditions, i)
        j_hascond = FVM.has_condition(conditions, j)
        if FVM.is_neumann_edge(conditions, i, j)
            fidx = FVM.get_neumann_fidx(conditions, i, j)
            aᵢ = FVM.eval_condition_fnc(conditions, fidx, mᵢx, mᵢy, nothing, nothing)
            aⱼ = FVM.eval_condition_fnc(conditions, fidx, mⱼx, mⱼy, nothing, nothing)
            i_hascond || (b[i] += Dᵢ * aᵢ * ℓ / FVM.get_volume(mesh, i))
            j_hascond || (b[j] += Dⱼ * aⱼ * ℓ / FVM.get_volume(mesh, j))
        else
            aᵢ123 = (Dᵢ * ℓ * (s₁₁ * nx + s₂₁ * ny),
                Dᵢ * ℓ * (s₁₂ * nx + s₂₂ * ny),
                Dᵢ * ℓ * (s₁₃ * nx + s₂₃ * ny))
            aⱼ123 = (Dⱼ * ℓ * (s₁₁ * nx + s₂₁ * ny),
                Dⱼ * ℓ * (s₁₂ * nx + s₂₂ * ny),
                Dⱼ * ℓ * (s₁₃ * nx + s₂₃ * ny))
            for vert in 1:3
                i_hascond || (A[i, ijk[vert]] += aᵢ123[vert] / FVM.get_volume(mesh, i))
                j_hascond || (A[j, ijk[vert]] += aⱼ123[vert] / FVM.get_volume(mesh, i))
            end
        end
    end
end

# Now that we have the parts for handling the main flux contributions, we need to consider 
# the boundary conditions. Note that in the code above we have alredy taken not to update 
# $\vb A$ or $\vb b$ if there a boundary condition at the associated node, so we do not 
# need to worry about e.g. zeroing out rows of $\vb A$ for a node with a boundary condition. 
function apply_dirichlet_conditions!(initial_condition, mesh, conditions)
    for (i, function_index) in FVM.get_dirichlet_nodes(conditions)
        x, y = get_point(mesh, i)
        initial_condition[i] = FVM.eval_condition_fnc(conditions, function_index, x, y, nothing, nothing)
    end
end
function apply_dudt_conditions!(b, mesh, conditions)
    for (i, function_index) in FVM.get_dudt_nodes(conditions)
        if !FVM.is_dirichlet_node(conditions, i) # overlapping edges can be both Dudt and Dirichlet. Dirichlet takes precedence
            x, y = get_point(mesh, i)
            b[i] = FVM.eval_condition_fnc(conditions, function_index, x, y, nothing, nothing)
        end
    end
end

# Now let's define `diffusion_equation`. For this, we note we want to write the problem in 
# the form 
# ```math 
# \dv{\vb u}{t} = \vb A\vb u 
# ``` 
# to get the most out of our linearity in OrdinaryDiffEq.jl, whereas we currently have 
# ```math  
# \dv{\vb u}{t} = \vb A\vb u + \vb b.
# ```
# To get around this, we define 
# ```math  
# \tilde{\vb u} = \begin{bmatrix} \vb u \\ 1 \end{bmatrix}, \quad \tilde{\vb A} = \begin{bmatrix}\vb A & \vb b \\ \vb 0^{\mkern-1.5mu\mathsf{T}} & 0 \end{bmatrix},
# ```
# so that 
# ```math 
# \dv{\tilde{\vb u}}{t} = \begin{bmatrix} \vb u' \\ 0 \end{bmatrix} = \begin{bmatrix} \vb A\vb u + \vb b \\ 0 \end{bmatrix} = \tilde{\vb A}\tilde{\vb u}.
# ```
# Note that this also requires that we append a `1` to the initial condition.
function diffusion_equation(mesh::FVMGeometry,
    BCs::BoundaryConditions,
    ICs::InternalConditions=InternalConditions();
    diffusion_function,
    diffusion_parameters=nothing,
    initial_condition,
    initial_time=0.0,
    final_time)
    conditions = Conditions(mesh, BCs, ICs)
    n = DelaunayTriangulation.num_solid_vertices(mesh.triangulation)
    Afull = zeros(n + 1, n + 1)
    A = @views Afull[begin:end-1, begin:end-1]
    b = @views Afull[begin:end-1, end]
    _ic = vcat(initial_condition, 1)
    triangle_contributions!(A, mesh, conditions, diffusion_function, diffusion_parameters)
    boundary_edge_contributions!(A, b, mesh, conditions, diffusion_function, diffusion_parameters)
    apply_dudt_conditions!(b, mesh, conditions)
    apply_dirichlet_conditions!(_ic, mesh, conditions)
    A_op = MatrixOperator(sparse(Afull))
    prob = ODEProblem(A_op, _ic, (initial_time, final_time))
    return prob
end

# Let's now test the function. We use the same problem as in [this tutorial](../tutorials/diffusion_equation_on_a_square_plate.md). 
using DelaunayTriangulation, OrdinaryDiffEq, LinearAlgebra, SparseArrays
tri = triangulate_rectangle(0, 2, 0, 2, 50, 50, single_boundary=true)
mesh = FVMGeometry(tri)
BCs = BoundaryConditions(mesh, (x, y, t, u, p) -> zero(x), Dirichlet)
diffusion_function = (x, y, p) -> 1 / 9
initial_condition = [y ≤ 1.0 ? 50.0 : 0.0 for (x, y) in each_point(tri)]
final_time = 0.5
prob = diffusion_equation(mesh, BCs;
    diffusion_function,
    initial_condition,
    final_time)
sol = solve(prob, Tsit5(); saveat=0.05)
sol |> tc #hide

# (It would be nice to use `LinearExponential()` in the call above, but it just seems to be extremely numerically unstable, so it's unusable.)
# Note also that `sol` contains an extra component: 
length(sol.u[1])

#-
DelaunayTriangulation.num_solid_vertices(tri)

# This is because we needed to add in an extra component to represent the problem as a linear problem. 
# So, the solution is in `sol[begin:end-1, :]`, and you should ignore `sol[end, :]`. (The same applies to 
# `DiffusionEquation` that we introduce later.)

# Let's now plot.

using CairoMakie
fig = Figure(fontsize=38)
for (i, j) in zip(1:3, (1, 6, 11))
    ax = Axis(fig[1, i], width=600, height=600,
        xlabel="x", ylabel="y",
        title="t = $(sol.t[j])",
        titlealign=:left)
    u = j == 1 ? initial_condition : sol.u[j] # sol.u[1] is modified slightly to force the Dirichlet conditions at t = 0
    tricontourf!(ax, tri, u, levels=0:5:50, colormap=:matter, extendlow=:auto, extendhigh=:auto) # don't need to do u[begin:end-1], since tri doesn't have that extra vertex.
    tightlimits!(ax)
end
resize_to_layout!(fig)
fig
using ReferenceTests #src
@test_reference joinpath(@__DIR__, "../figures", "diffusion_equation_on_a_square_plate.png") fig by = psnr_equality(23) #src

# This is exactly the solution we expect! 

# ## Using the Provided Template 
# Let's now use the built-in `DiffusionEquation()` which implements the above template inside FiniteVolumeMethod.jl.
diff_eq = DiffusionEquation(mesh, BCs;
    diffusion_function,
    initial_condition,
    final_time)

# Let's compare `DiffusionEquation` to the `FVMProblem` approach. 
fvm_prob = FVMProblem(mesh, BCs;
    diffusion_function=let D = diffusion_function
        (x, y, t, u, p) -> D(x, y, p)
    end,
    initial_condition,
    final_time)

using LinearSolve #src

# ````julia
# using BenchmarkTools  
# @btime solve($diff_eq, $Tsit5(), saveat=$0.05);
<<<<<<< HEAD
# =# #hide
# Base.Text("   5.796 ms (82 allocations: 552.42 KiB)") #hide
# ```
#
# ```@example
# #= #hide
# using LinearSolve
# @btime solve($fvm_prob, $TRBDF2(linsolve=KLUFactorization()), saveat=$0.05);
# =# #hide
# Base.Text("   48.797 ms (91756 allocations: 32.02 MiB)") #hide
# ```
=======
# ````

# ````
#   5.736 ms (82 allocations: 552.42 KiB)
# ````

# ````julia
# using LinearSolve
# @btime solve($fvm_prob, $TRBDF2(linsolve=KLUFactorization()), saveat=$0.05);
# ````

# ````
#   49.237 ms (91755 allocations: 32.02 MiB)
# ````

>>>>>>> 62db0864
# Much better! The `DiffusionEquation` approach is about 10 times faster.

sol1 = solve(diff_eq, Tsit5(); saveat=0.05) #src
sol2 = solve(fvm_prob, TRBDF2(linsolve=KLUFactorization()), saveat=0.05) #src
using Test #src
@test sol1[begin:end-1, 2:end] ≈ sol2[:, 2:end] rtol = 1e-3 #src

# To finish this example, let's solve a diffusion equation with constant Neumann boundary conditions:
# ```math 
# \begin{equation*}
# \begin{aligned}
# \pdv{u}{t} &= 2\grad^2 u & \vb x \in \Omega, \\
# \grad u \vdot \vu n &= 2 & \vb x \in \partial\Omega.
# \end{aligned}
# \end{equation*}
# ```
# Here, $\Omega = [0, 320]^2$.
L = 320.0
tri = triangulate_rectangle(0, L, 0, L, 100, 100, single_boundary=true)
mesh = FVMGeometry(tri)
BCs = BoundaryConditions(mesh, (x, y, t, u, p) -> 2.0, Neumann)
diffusion_function = (x, y, p) -> 2.0
initf = (x, y) -> begin
    if 0.4L ≤ y ≤ 0.6L
        return 1.0
    else
        return 0.0
    end
end
final_time = 500.0
initial_condition = [initf(x, y) for (x, y) in each_point(tri)]
prob = DiffusionEquation(mesh, BCs;
    diffusion_function,
    initial_condition,
    final_time)

# Let's solve and plot.
sol = solve(prob, Tsit5(); saveat=100.0)
sol |> tc #hide

#-
fig = Figure(fontsize=38)
for j in eachindex(sol)
    ax = Axis(fig[1, j], width=600, height=600,
        xlabel="x", ylabel="y",
        title="t = $(sol.t[j])",
        titlealign=:left)
    u = j == 1 ? initial_condition : sol.u[j]
    tricontourf!(ax, tri, u, levels=0:0.1:1, colormap=:turbo, extendlow=:auto, extendhigh=:auto)
    tightlimits!(ax)
end
resize_to_layout!(fig)
fig

# For the corresponding `FVMProblem`, note that the Neumann boundary conditions need to be 
# defined in terms of $\vb q = -D(\vb x)\grad u$ rather than $\grad u \vdot \vu n$. So, 
# since $\grad u \vdot \vu n = 2$, we have $-D\grad u \vdot \vu n = -2D = -4$, so 
# $\vb q \vdot \vu n = -4$. Here is a comparison of the two solutions.
BCs_prob = BoundaryConditions(mesh, (x, y, t, u, p) -> -4, Neumann)
fvm_prob = FVMProblem(mesh, BCs_prob;
    diffusion_function=let D = diffusion_function
        (x, y, t, u, p) -> D(x, y, p)
    end,
    initial_condition,
    final_time)
using Sundials
fvm_sol = solve(fvm_prob, CVODE_BDF(linear_solver=:GMRES); saveat=100.0)
fvm_sol |> tc #hide

for j in eachindex(fvm_sol)
    ax = Axis(fig[2, j], width=600, height=600,
        xlabel="x", ylabel="y",
        title="t = $(fvm_sol.t[j])",
        titlealign=:left)
    u = j == 1 ? initial_condition : fvm_sol.u[j]
    tricontourf!(ax, tri, u, levels=0:0.1:1, colormap=:turbo, extendlow=:auto, extendhigh=:auto)
    tightlimits!(ax)
end
resize_to_layout!(fig)
fig
@test_reference joinpath(@__DIR__, "../figures", "diffusion_equation_template_1.png") fig #src
u_template = sol[begin:end-1, 2:end] #src
u_fvm = fvm_sol[:, 2:end] #src
@test u_template ≈ u_fvm rtol = 1e-3 #src

# Here is a benchmark comparison.
<<<<<<< HEAD
# ```@example
# #= #hide
# @btime solve($prob, $Tsit5(), saveat=$100.0);
# =# #hide
# Base.Text("   79.355 ms (71 allocations: 1.76 MiB)") #hide
# ```
#
# ```@example
# #= #hide
# @btime solve($fvm_prob, $CVODE_BDF(linear_solver=:GMRES), saveat=$100.0);
# =# #hide
# Base.Text("   93.968 ms (111666 allocations: 56.07 MiB)") #hide
# ```
=======
# ````julia
# @btime solve($prob, $Tsit5(), saveat=$100.0);
# ````
#
# ````
#   78.761 ms (71 allocations: 1.76 MiB)
# ````
#
# ````julia
# @btime solve($fvm_prob, $CVODE_BDF(linear_solver=:GMRES), saveat=$100.0);
# ````

# ````
#   94.839 ms (111666 allocations: 56.07 MiB)
# ````
>>>>>>> 62db0864
#
# These problems also work with the `pl_interpolate` function:
q = (30.0, 45.0)
T = jump_and_march(tri, q)
val = pl_interpolate(prob, T, sol.u[3], q[1], q[2])
using Test #src
@test pl_interpolate(prob, T, sol.u[3], q[1], q[2]) ≈ pl_interpolate(fvm_prob, T, fvm_sol.u[3], q[1], q[2]) rtol = 1e-3 #src<|MERGE_RESOLUTION|>--- conflicted
+++ resolved
@@ -289,7 +289,6 @@
 # ````julia
 # using BenchmarkTools  
 # @btime solve($diff_eq, $Tsit5(), saveat=$0.05);
-<<<<<<< HEAD
 # =# #hide
 # Base.Text("   5.796 ms (82 allocations: 552.42 KiB)") #hide
 # ```
@@ -301,23 +300,6 @@
 # =# #hide
 # Base.Text("   48.797 ms (91756 allocations: 32.02 MiB)") #hide
 # ```
-=======
-# ````
-
-# ````
-#   5.736 ms (82 allocations: 552.42 KiB)
-# ````
-
-# ````julia
-# using LinearSolve
-# @btime solve($fvm_prob, $TRBDF2(linsolve=KLUFactorization()), saveat=$0.05);
-# ````
-
-# ````
-#   49.237 ms (91755 allocations: 32.02 MiB)
-# ````
-
->>>>>>> 62db0864
 # Much better! The `DiffusionEquation` approach is about 10 times faster.
 
 sol1 = solve(diff_eq, Tsit5(); saveat=0.05) #src
@@ -404,7 +386,6 @@
 @test u_template ≈ u_fvm rtol = 1e-3 #src
 
 # Here is a benchmark comparison.
-<<<<<<< HEAD
 # ```@example
 # #= #hide
 # @btime solve($prob, $Tsit5(), saveat=$100.0);
@@ -418,23 +399,6 @@
 # =# #hide
 # Base.Text("   93.968 ms (111666 allocations: 56.07 MiB)") #hide
 # ```
-=======
-# ````julia
-# @btime solve($prob, $Tsit5(), saveat=$100.0);
-# ````
-#
-# ````
-#   78.761 ms (71 allocations: 1.76 MiB)
-# ````
-#
-# ````julia
-# @btime solve($fvm_prob, $CVODE_BDF(linear_solver=:GMRES), saveat=$100.0);
-# ````
-
-# ````
-#   94.839 ms (111666 allocations: 56.07 MiB)
-# ````
->>>>>>> 62db0864
 #
 # These problems also work with the `pl_interpolate` function:
 q = (30.0, 45.0)
