--- conflicted
+++ resolved
@@ -206,7 +206,6 @@
 # ````julia
 # using BenchmarkTools
 # @btime solve($prob, $KLUFactorization());
-<<<<<<< HEAD
 # =# #hide
 # Base.Text("   2.557 ms (56 allocations: 3.72 MiB)") #hide
 # ```
@@ -217,20 +216,5 @@
 # =# #hide
 # Base.Text("   225.446 ms (314442 allocations: 90.23 MiB)") #hide
 # ```
-=======
-# ````
-#
-# ````
-#   2.559 ms (56 allocations: 3.72 MiB)
-# ````
-#
-# ````julia
-# @btime solve($fvm_prob, $DynamicSS($KenCarp47(linsolve=KLUFactorization())));
-# ````
-#
-# ````
-#   221.851 ms (314440 allocations: 90.23 MiB)
-# ````
->>>>>>> 62db0864
 
 # Very fast!