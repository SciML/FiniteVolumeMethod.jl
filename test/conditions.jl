--- conflicted
+++ resolved
@@ -58,7 +58,24 @@
     @test FVM.has_dirichlet_nodes(conds)
     empty!(conds.dirichlet_nodes)
     @test !FVM.has_dirichlet_nodes(conds)
-<<<<<<< HEAD
+end
+
+@testset "apply_dudt_conditions!" begin
+    tri = example_tri_rect()
+    mesh = FVMGeometry(tri)
+    f, t, p, g, q, dirichlet_nodes, dudt_nodes = example_bc_ic_setup(; nothing_dudt=true)
+    BCs = BoundaryConditions(mesh, f, t; parameters=p)
+    ICs = InternalConditions(g; dirichlet_nodes, dudt_nodes, parameters=q)
+    conds = FVM.Conditions(mesh, BCs, ICs)
+    b = zeros(num_points(tri))
+    FVM.apply_dudt_conditions!(b, mesh, conds)
+    for (i, fidx) in dudt_nodes
+        if i ∈ keys(conds.dirichlet_nodes)
+            @test b[i] == 0.0
+        else
+            @test b[i] == conds.functions[fidx](get_point(tri, i)..., nothing, nothing)
+        end
+    end
 end
 
 tri = triangulate_rectangle(0, 1, 0, 1, 10, 10, single_boundary=false)
@@ -89,29 +106,4 @@
     initial_condition=Φ₀, final_time=5.0)
 Ψ_prob = FVMProblem(mesh, Ψ_BCs; flux_function=Ψ_q, source_function=Ψ_S,
     initial_condition=Ψ₀, final_time=5.0)
-prob = FVMSystem(Φ_prob, Ψ_prob)
-=======
-    @test FVM.has_neumann_edges(conds)
-    empty!(conds.neumann_edges)
-    @test !FVM.has_neumann_edges(conds)
-    @test FVM.get_constrained_edges(conds) == conds.constrained_edges
-end
-
-@testset "apply_dudt_conditions!" begin
-    tri = example_tri_rect()
-    mesh = FVMGeometry(tri)
-    f, t, p, g, q, dirichlet_nodes, dudt_nodes = example_bc_ic_setup(; nothing_dudt=true)
-    BCs = BoundaryConditions(mesh, f, t; parameters=p)
-    ICs = InternalConditions(g; dirichlet_nodes, dudt_nodes, parameters=q)
-    conds = FVM.Conditions(mesh, BCs, ICs)
-    b = zeros(num_points(tri))
-    FVM.apply_dudt_conditions!(b, mesh, conds)
-    for (i, fidx) in dudt_nodes
-        if i ∈ keys(conds.dirichlet_nodes)
-            @test b[i] == 0.0
-        else
-            @test b[i] == conds.functions[fidx](get_point(tri, i)..., nothing, nothing)
-        end
-    end
-end
->>>>>>> 27c300e5
+prob = FVMSystem(Φ_prob, Ψ_prob)