--- conflicted
+++ resolved
@@ -58,13 +58,10 @@
     @test FVM.has_dirichlet_nodes(conds)
     empty!(conds.dirichlet_nodes)
     @test !FVM.has_dirichlet_nodes(conds)
-<<<<<<< HEAD
-=======
     @test FVM.has_neumann_edges(conds)
     empty!(conds.neumann_edges)
     @test !FVM.has_neumann_edges(conds)
     @test FVM.get_constrained_edges(conds) == conds.constrained_edges
->>>>>>> df435992
 end
 
 @testset "apply_dudt_conditions!" begin
@@ -83,7 +80,6 @@
             @test b[i] == conds.functions[fidx](get_point(tri, i)..., nothing, nothing)
         end
     end
-<<<<<<< HEAD
 end
 
 @testset "Flattening and evaluating heterogeneous tuples" begin
@@ -134,6 +130,4 @@
         @test vals == ntuple(i -> f[i](x, y, t, α, β, γ), 5)
         @inferred FVM.eval_all_fncs_in_tuple(f, x, y, t, α, β, γ)
     end
-=======
->>>>>>> df435992
 end